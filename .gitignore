# Byte-compiled / optimized / DLL files
__pycache__/
*.py[codz]
*$py.class

# C extensions
*.so

# Distribution / packaging
.Python
build/
develop-eggs/
dist/
downloads/
eggs/
.eggs/
lib/
lib64/
parts/
sdist/
var/
wheels/
share/python-wheels/
*.egg-info/
.installed.cfg
*.egg
MANIFEST

# PyInstaller
#  Usually these files are written by a python script from a template
#  before PyInstaller builds the exe, so as to inject date/other infos into it.
*.manifest
*.spec

# Installer logs
pip-log.txt
pip-delete-this-directory.txt

# Unit test / coverage reports
htmlcov/
.tox/
.nox/
.coverage
.coverage.*
.cache
nosetests.xml
coverage.xml
*.cover
*.py.cover
.hypothesis/
.pytest_cache/
cover/

# Translations
*.mo
*.pot

# Django stuff:
*.log
local_settings.py
db.sqlite3
db.sqlite3-journal

# Flask stuff:
instance/
.webassets-cache

# Scrapy stuff:
.scrapy

# Sphinx documentation
docs/_build/

# PyBuilder
.pybuilder/
target/

# Jupyter Notebook
.ipynb_checkpoints

# IPython
profile_default/
ipython_config.py

# pyenv
#   For a library or package, you might want to ignore these files since the code is
#   intended to run in multiple environments; otherwise, check them in:
# .python-version

# pipenv
#   According to pypa/pipenv#598, it is recommended to include Pipfile.lock in version control.
#   However, in case of collaboration, if having platform-specific dependencies or dependencies
#   having no cross-platform support, pipenv may install dependencies that don't work, or not
#   install all needed dependencies.
#Pipfile.lock

# UV
#   Similar to Pipfile.lock, it is generally recommended to include uv.lock in version control.
#   This is especially recommended for binary packages to ensure reproducibility, and is more
#   commonly ignored for libraries.
#uv.lock

# poetry
#   Similar to Pipfile.lock, it is generally recommended to include poetry.lock in version control.
#   This is especially recommended for binary packages to ensure reproducibility, and is more
#   commonly ignored for libraries.
#   https://python-poetry.org/docs/basic-usage/#commit-your-poetrylock-file-to-version-control
#poetry.lock
#poetry.toml

# pdm
#   Similar to Pipfile.lock, it is generally recommended to include pdm.lock in version control.
#   pdm recommends including project-wide configuration in pdm.toml, but excluding .pdm-python.
#   https://pdm-project.org/en/latest/usage/project/#working-with-version-control
#pdm.lock
#pdm.toml
.pdm-python
.pdm-build/

# pixi
#   Similar to Pipfile.lock, it is generally recommended to include pixi.lock in version control.
#pixi.lock
#   Pixi creates a virtual environment in the .pixi directory, just like venv module creates one
#   in the .venv directory. It is recommended not to include this directory in version control.
.pixi

# PEP 582; used by e.g. github.com/David-OConnor/pyflow and github.com/pdm-project/pdm
__pypackages__/

# Celery stuff
celerybeat-schedule
celerybeat.pid

# SageMath parsed files
*.sage.py

# Environments
.env
.envrc
.venv
env/
venv/
ENV/
env.bak/
venv.bak/

# Spyder project settings
.spyderproject
.spyproject

# Rope project settings
.ropeproject

# mkdocs documentation
/site

# mypy
.mypy_cache/
.dmypy.json
dmypy.json

# Pyre type checker
.pyre/

# pytype static type analyzer
.pytype/

# Cython debug symbols
cython_debug/

# PyCharm
#  JetBrains specific template is maintained in a separate JetBrains.gitignore that can
#  be found at https://github.com/github/gitignore/blob/main/Global/JetBrains.gitignore
#  and can be added to the global gitignore or merged into this file.  For a more nuclear
#  option (not recommended) you can uncomment the following to ignore the entire idea folder.
#.idea/

# Abstra
# Abstra is an AI-powered process automation framework.
# Ignore directories containing user credentials, local state, and settings.
# Learn more at https://abstra.io/docs
.abstra/

# Visual Studio Code
#  Visual Studio Code specific template is maintained in a separate VisualStudioCode.gitignore 
#  that can be found at https://github.com/github/gitignore/blob/main/Global/VisualStudioCode.gitignore
#  and can be added to the global gitignore or merged into this file. However, if you prefer, 
#  you could uncomment the following to ignore the entire vscode folder
# .vscode/

# Ruff stuff:
.ruff_cache/

# PyPI configuration file
.pypirc

# Cursor
#  Cursor is an AI-powered code editor. `.cursorignore` specifies files/directories to
#  exclude from AI features like autocomplete and code analysis. Recommended for sensitive data
#  refer to https://docs.cursor.com/context/ignore-files
.cursorignore
.cursorindexingignore

# Marimo
marimo/_static/
marimo/_lsp/
__marimo__/

<<<<<<< HEAD
*.pdf
*.xlsx
=======
Questions*.pdf
>>>>>>> 8aa36f05
<|MERGE_RESOLUTION|>--- conflicted
+++ resolved
@@ -206,9 +206,5 @@
 marimo/_lsp/
 __marimo__/
 
-<<<<<<< HEAD
-*.pdf
-*.xlsx
-=======
 Questions*.pdf
->>>>>>> 8aa36f05
+*.xlsx